--- conflicted
+++ resolved
@@ -92,19 +92,6 @@
 			}, nil
 		}
 	} else {
-<<<<<<< HEAD
-		lowest := ""
-		for addr := range s.peers {
-			if lowest == "" {
-				lowest = addr
-			}
-			if addr < lowest {
-				lowest = addr
-			}
-		}
-
-		leader := s.peers[s.peerAddresses[s.peers[lowest]]]
-=======
 		lowest := strings.Split(s.address, ":")[1]
 		for addr := range s.peers {
 			port := strings.Split(addr, ":")[1]
@@ -114,7 +101,6 @@
 		}
 
 		leader := s.peers[s.peerAddresses[s.peers["localhost:"+lowest]]]
->>>>>>> a3dd7129
 		_, err := leader.PlaceBid(ctx, req)
 		if err != nil {
 			return &pb.BidResponse{
